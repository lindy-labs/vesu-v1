--- conflicted
+++ resolved
@@ -440,44 +440,8 @@
             )
         };
 
-<<<<<<< HEAD
         // get funds
         let creator = contract_address_const::<'creator'>();
-=======
-        let creator = get_caller_address();
-        let pool_id = singleton.calculate_pool_id(extension.contract_address, 1);
-
-        extension
-            .create_pool(
-                'DefaultExtensionPO',
-                asset_params,
-                v_token_params,
-                max_ltv_params,
-                interest_rate_configs,
-                oracle_params,
-                liquidation_params,
-                shutdown_params,
-                FeeParams { fee_recipient: creator },
-                creator
-            );
-
-        start_warp(CheatTarget::All, get_block_timestamp() + DAY_IN_SECONDS * 30);
-
-        let mut i = 0;
-        loop {
-            match asset_params.get(i) {
-                Option::Some(boxed_asset_params) => {
-                    let mut asset_params = *boxed_asset_params.unbox();
-                    let price = IExtensionDispatcher { contract_address: extension.contract_address }
-                        .price(pool_id, asset_params.asset);
-                    assert!(price.value > 0, "No data");
-                },
-                Option::None(_) => { break; }
-            };
-            i += 1;
-        };
-
->>>>>>> c2eb1e07
         let supplier = contract_address_const::<'supplier'>();
         let borrower = contract_address_const::<'borrower'>();
         let liquidator = contract_address_const::<'liquidator'>();
@@ -573,6 +537,7 @@
         prank(CheatTarget::One(extension.contract_address), creator, CheatSpan::TargetCalls(1));
         extension
             .create_pool(
+                'DefaultExtensionPO',
                 asset_params,
                 v_token_params,
                 max_ltv_params,
