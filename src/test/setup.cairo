use snforge_std::{
    declare, ContractClass, ContractClassTrait, start_prank, stop_prank, start_warp, stop_warp, CheatTarget, prank,
    CheatSpan, get_class_hash
};
use starknet::{ClassHash, ContractAddress, contract_address_const, get_block_timestamp};
use vesu::{
    units::{SCALE, SCALE_128, PERCENT, DAY_IN_SECONDS, INFLATION_FEE},
    singleton::{ISingletonDispatcher, ISingletonDispatcherTrait},
    data_model::{Amount, AmountDenomination, AmountType, ModifyPositionParams, AssetParams, LTVParams, DebtCapParams},
    extension::interface::{IExtensionDispatcher, IExtensionDispatcherTrait},
    extension::default_extension_ek::{
        IDefaultExtensionEKDispatcher, IDefaultExtensionEKDispatcherTrait, EkuboOracleParams
    },
    extension::default_extension_po::{
        IDefaultExtensionDispatcher, IDefaultExtensionDispatcherTrait, InterestRateConfig, PragmaOracleParams,
        LiquidationParams, ShutdownParams, FeeParams, VTokenParams
    },
    extension::default_extension_cl::{
        IDefaultExtensionCLDispatcher, IDefaultExtensionCLDispatcherTrait, ChainlinkOracleParams
    },
    vendor::ekubo::construct_oracle_pool_key,
    vendor::erc20::{ERC20ABIDispatcher as IERC20Dispatcher, ERC20ABIDispatcherTrait}, math::{pow_10},
<<<<<<< HEAD
    vendor::pragma::{IPragmaABIDispatcher, IPragmaABIDispatcherTrait},
    test::mock_ekubo_core::{IMockEkuboCoreDispatcher, IMockEkuboCoreDispatcherTrait},
    test::mock_ekubo_oracle::{IMockEkuboOracleDispatcher, IMockEkuboOracleDispatcherTrait},
    test::mock_oracle::{IMockPragmaOracleDispatcher, IMockPragmaOracleDispatcherTrait},
=======
    vendor::pragma::{IPragmaABIDispatcher, IPragmaABIDispatcherTrait, AggregationMode},
    test::mock_oracle::{
        IMockPragmaOracleDispatcher, IMockPragmaOracleDispatcherTrait, IMockPragmaSummaryDispatcher,
        IMockPragmaSummaryDispatcherTrait
    },
>>>>>>> 78cf26dd
    test::mock_chainlink_aggregator::{IMockChainlinkAggregatorDispatcher, IMockChainlinkAggregatorDispatcherTrait}
};

const COLL_PRAGMA_KEY: felt252 = 19514442401534788;
const DEBT_PRAGMA_KEY: felt252 = 5500394072219931460;
const THIRD_PRAGMA_KEY: felt252 = 18669995996566340;

const EKUBO_TWAP_PERIOD: u64 = 5 * 60; // 5 minutes

#[derive(Copy, Drop, Serde)]
struct Users {
    creator: ContractAddress,
    lender: ContractAddress,
    borrower: ContractAddress,
    seeder: ContractAddress,
}

#[derive(Copy, Drop, Serde)]
struct LendingTerms {
    liquidity_to_deposit: u256,
    liquidity_to_deposit_third: u256,
    collateral_to_deposit: u256,
    debt_to_draw: u256,
    rate_accumulator: u256,
    nominal_debt_to_draw: u256,
}

#[derive(Copy, Drop, Serde)]
struct Env {
    singleton: ISingletonDispatcher,
    extension: IDefaultExtensionDispatcher,
    extension_v2: IDefaultExtensionCLDispatcher,
    config: TestConfig,
    users: Users,
    v_token_class_hash: ClassHash
}

#[derive(Copy, Drop, Serde)]
struct EnvV3 {
    singleton: ISingletonDispatcher,
    extension_v3: IDefaultExtensionEKDispatcher,
    ekubo_core: IMockEkuboCoreDispatcher,
    ekubo_oracle: IMockEkuboOracleDispatcher,
    config: TestConfigV3,
    users: Users
}

#[derive(Copy, Drop, Serde)]
struct TestConfig {
    pool_id: felt252,
    pool_id_v2: felt252,
    collateral_asset: IERC20Dispatcher,
    debt_asset: IERC20Dispatcher,
    third_asset: IERC20Dispatcher,
    collateral_scale: u256,
    debt_scale: u256,
    third_scale: u256
}

#[derive(Copy, Drop, Serde)]
struct TestConfigV3 {
    pool_id_v3: felt252,
    collateral_asset: IERC20Dispatcher,
    debt_asset: IERC20Dispatcher,
    third_asset: IERC20Dispatcher,
    quote_asset: IERC20Dispatcher,
    collateral_scale: u256,
    debt_scale: u256,
    third_scale: u256,
    quote_scale: u256
}

fn deploy_contract(name: ByteArray) -> ContractAddress {
    declare(name).deploy(@array![]).unwrap()
}

fn deploy_with_args(name: ByteArray, constructor_args: Array<felt252>) -> ContractAddress {
    declare(name).deploy(@constructor_args).unwrap()
}

fn deploy_assets(recipient: ContractAddress) -> (IERC20Dispatcher, IERC20Dispatcher, IERC20Dispatcher) {
    let class = declare("MockAsset");

    // mint 100 collateral and debt assets

    let decimals = 8;
    let supply = 100 * pow_10(decimals);
    let calldata = array![
        'Collateral', 'COLL', decimals.into(), supply.low.into(), supply.high.into(), recipient.into()
    ];
    let collateral_asset = IERC20Dispatcher { contract_address: class.deploy(@calldata).unwrap() };

    let decimals = 12;
    let supply = 100 * pow_10(decimals);
    let calldata = array!['Debt', 'DEBT', decimals.into(), supply.low.into(), supply.high.into(), recipient.into()];
    let debt_asset = IERC20Dispatcher { contract_address: class.deploy(@calldata).unwrap() };

    let decimals = 18;
    let supply = 100 * pow_10(decimals);
    let calldata = array!['Third', 'THIRD', decimals.into(), supply.low.into(), supply.high.into(), recipient.into()];
    let third_asset = IERC20Dispatcher { contract_address: class.deploy(@calldata).unwrap() };

    (collateral_asset, debt_asset, third_asset)
}

fn deploy_asset(class: ContractClass, recipient: ContractAddress) -> IERC20Dispatcher {
    deploy_asset_with_decimals(class, recipient, 18)
}

fn deploy_asset_with_decimals(class: ContractClass, recipient: ContractAddress, decimals: u32) -> IERC20Dispatcher {
    let supply = 100 * pow_10(decimals);
    let calldata = array!['Asset', 'ASSET', decimals.into(), supply.low.into(), supply.high.into(), recipient.into()];
    let asset = IERC20Dispatcher { contract_address: class.deploy(@calldata).unwrap() };

    asset
}

fn setup_env(
    oracle_address: ContractAddress,
    collateral_address: ContractAddress,
    debt_address: ContractAddress,
    third_address: ContractAddress
) -> Env {
    let singleton = ISingletonDispatcher { contract_address: deploy_contract("Singleton") };

    start_warp(CheatTarget::All, get_block_timestamp() + 1);

    let users = Users {
        creator: contract_address_const::<'creator'>(),
        lender: contract_address_const::<'lender'>(),
        borrower: contract_address_const::<'borrower'>(),
        seeder: contract_address_const::<'seeder'>(),
    };

    let mock_pragma_oracle = IMockPragmaOracleDispatcher {
        contract_address: if oracle_address.is_non_zero() {
            oracle_address
        } else {
            deploy_contract("MockPragmaOracle")
        }
    };

    let mock_pragma_summary = IMockPragmaSummaryDispatcher { contract_address: deploy_contract("MockPragmaSummary") };

    let v_token_class_hash = declare("VToken").class_hash;

    let args = array![
        singleton.contract_address.into(),
        mock_pragma_oracle.contract_address.into(),
        mock_pragma_summary.contract_address.into(),
        v_token_class_hash.into()
    ];
    let extension = IDefaultExtensionDispatcher { contract_address: deploy_with_args("DefaultExtensionPO", args) };

    let args = array![singleton.contract_address.into(), v_token_class_hash.into()];
    let extension_v2 = IDefaultExtensionCLDispatcher { contract_address: deploy_with_args("DefaultExtensionCL", args) };

    // deploy collateral and borrow assets
    let (collateral_asset, debt_asset, third_asset) = if collateral_address.is_non_zero()
        && debt_address.is_non_zero()
        && third_address.is_non_zero() {
        (
            IERC20Dispatcher { contract_address: collateral_address },
            IERC20Dispatcher { contract_address: debt_address },
            IERC20Dispatcher { contract_address: third_address }
        )
    } else {
        deploy_assets(users.lender)
    };

    // transfer 2x INFLATION_FEE to creator
    start_prank(CheatTarget::One(collateral_asset.contract_address), users.lender);
    collateral_asset.transfer(users.creator, INFLATION_FEE * 2);
    stop_prank(CheatTarget::One(collateral_asset.contract_address));
    start_prank(CheatTarget::One(debt_asset.contract_address), users.lender);
    debt_asset.transfer(users.creator, INFLATION_FEE * 2);
    stop_prank(CheatTarget::One(debt_asset.contract_address));
    start_prank(CheatTarget::One(third_asset.contract_address), users.lender);
    third_asset.transfer(users.creator, INFLATION_FEE * 2);
    stop_prank(CheatTarget::One(third_asset.contract_address));

    // approve Extension and ExtensionV2 to transfer assets on behalf of creator
    start_prank(CheatTarget::One(collateral_asset.contract_address), users.creator);
    collateral_asset.approve(extension.contract_address, integer::BoundedInt::max());
    collateral_asset.approve(extension_v2.contract_address, integer::BoundedInt::max());
    stop_prank(CheatTarget::One(collateral_asset.contract_address));
    start_prank(CheatTarget::One(debt_asset.contract_address), users.creator);
    debt_asset.approve(extension.contract_address, integer::BoundedInt::max());
    debt_asset.approve(extension_v2.contract_address, integer::BoundedInt::max());
    stop_prank(CheatTarget::One(debt_asset.contract_address));
    start_prank(CheatTarget::One(third_asset.contract_address), users.creator);
    third_asset.approve(extension.contract_address, integer::BoundedInt::max());
    third_asset.approve(extension_v2.contract_address, integer::BoundedInt::max());
    stop_prank(CheatTarget::One(third_asset.contract_address));

    // approve Singleton to transfer assets on behalf of lender
    start_prank(CheatTarget::One(debt_asset.contract_address), users.lender);
    debt_asset.approve(singleton.contract_address, integer::BoundedInt::max());
    stop_prank(CheatTarget::One(debt_asset.contract_address));
    start_prank(CheatTarget::One(collateral_asset.contract_address), users.lender);
    collateral_asset.approve(singleton.contract_address, integer::BoundedInt::max());
    stop_prank(CheatTarget::One(collateral_asset.contract_address));
    start_prank(CheatTarget::One(third_asset.contract_address), users.lender);
    third_asset.approve(singleton.contract_address, integer::BoundedInt::max());
    stop_prank(CheatTarget::One(third_asset.contract_address));

    // approve Singleton to transfer assets on behalf of borrower
    start_prank(CheatTarget::One(debt_asset.contract_address), users.borrower);
    debt_asset.approve(singleton.contract_address, integer::BoundedInt::max());
    stop_prank(CheatTarget::One(debt_asset.contract_address));
    start_prank(CheatTarget::One(collateral_asset.contract_address), users.borrower);
    collateral_asset.approve(singleton.contract_address, integer::BoundedInt::max());
    stop_prank(CheatTarget::One(collateral_asset.contract_address));
    start_prank(CheatTarget::One(third_asset.contract_address), users.borrower);
    third_asset.approve(singleton.contract_address, integer::BoundedInt::max());
    stop_prank(CheatTarget::One(third_asset.contract_address));

    if oracle_address.is_zero() {
        mock_pragma_oracle.set_price(COLL_PRAGMA_KEY, SCALE_128);
        mock_pragma_oracle.set_price(DEBT_PRAGMA_KEY, SCALE_128);
        mock_pragma_oracle.set_price(THIRD_PRAGMA_KEY, SCALE_128);
    }

    // create pool config
    let pool_id = singleton.calculate_pool_id(extension.contract_address, 1);
    let pool_id_v2 = singleton.calculate_pool_id(extension_v2.contract_address, 1);
    let collateral_scale = pow_10(collateral_asset.decimals().into());
    let debt_scale = pow_10(debt_asset.decimals().into());
    let third_scale = pow_10(third_asset.decimals().into());
    let config = TestConfig {
        pool_id, pool_id_v2, collateral_asset, debt_asset, collateral_scale, debt_scale, third_asset, third_scale
    };

    Env { singleton, extension, extension_v2, config, users, v_token_class_hash }
}


fn setup_env_v3(
    oracle_address: ContractAddress,
    collateral_address: ContractAddress,
    debt_address: ContractAddress,
    third_address: ContractAddress,
    quote_address: ContractAddress,
    ekubo_core_address: ContractAddress,
    ekubo_oracle_address: ContractAddress
) -> EnvV3 {
    let env = setup_env(oracle_address, collateral_address, debt_address, third_address);
    let TestConfig { collateral_asset, debt_asset, third_asset, .. } = env.config;

    let mock_ekubo_core = IMockEkuboCoreDispatcher {
        contract_address: if ekubo_core_address.is_non_zero() {
            ekubo_core_address
        } else {
            deploy_contract("MockEkuboCore")
        }
    };

    let mock_ekubo_oracle = IMockEkuboOracleDispatcher {
        contract_address: if ekubo_oracle_address.is_non_zero() {
            ekubo_oracle_address
        } else {
            deploy_contract("MockEkuboOracle")
        }
    };

    let erc20_class_hash = get_class_hash(collateral_asset.contract_address);

    let quote_asset = if quote_address.is_non_zero() {
        IERC20Dispatcher { contract_address: quote_address }
    } else {
        let quote_asset_decimals = 6;
        deploy_asset_with_decimals(
            ContractClass { class_hash: erc20_class_hash }, env.users.lender.into(), quote_asset_decimals
        )
    };

    let args = array![
        env.singleton.contract_address.into(),
        mock_ekubo_core.contract_address.into(),
        mock_ekubo_oracle.contract_address.into(),
        quote_asset.contract_address.into(),
        env.v_token_class_hash.into()
    ];
    let extension_v3 = IDefaultExtensionEKDispatcher { contract_address: deploy_with_args("DefaultExtensionEK", args) };

    let debt_asset_pool_key = construct_oracle_pool_key(
        debt_asset.contract_address, quote_asset.contract_address, mock_ekubo_oracle.contract_address
    );
    let collateral_asset_pool_key = construct_oracle_pool_key(
        collateral_asset.contract_address, quote_asset.contract_address, mock_ekubo_oracle.contract_address
    );
    let third_asset_pool_key = construct_oracle_pool_key(
        third_asset.contract_address, quote_asset.contract_address, mock_ekubo_oracle.contract_address
    );

    mock_ekubo_core.set_pool_liquidity(debt_asset_pool_key, integer::BoundedInt::max());
    mock_ekubo_core.set_pool_liquidity(collateral_asset_pool_key, integer::BoundedInt::max());
    mock_ekubo_core.set_pool_liquidity(third_asset_pool_key, integer::BoundedInt::max());

    if ekubo_oracle_address.is_zero() {
        mock_ekubo_oracle.set_price_x128(debt_asset.contract_address, quote_asset.contract_address, SCALE_128.into());
        mock_ekubo_oracle
            .set_price_x128(collateral_asset.contract_address, quote_asset.contract_address, SCALE_128.into());
        mock_ekubo_oracle.set_price_x128(third_asset.contract_address, quote_asset.contract_address, SCALE_128.into());
    }

    // create pool config
    let pool_id_v3 = env.singleton.calculate_pool_id(extension_v3.contract_address, 1);
    let quote_scale = pow_10(quote_asset.decimals().into());
    let config = TestConfigV3 {
        pool_id_v3,
        collateral_asset,
        debt_asset,
        third_asset,
        quote_asset,
        collateral_scale: env.config.collateral_scale,
        debt_scale: env.config.debt_scale,
        third_scale: env.config.third_scale,
        quote_scale
    };

    EnvV3 {
        singleton: env.singleton,
        extension_v3,
        ekubo_core: mock_ekubo_core,
        ekubo_oracle: mock_ekubo_oracle,
        config,
        users: env.users
    }
}

fn test_interest_rate_config() -> InterestRateConfig {
    InterestRateConfig {
        min_target_utilization: 75_000,
        max_target_utilization: 85_000,
        target_utilization: 87_500,
        min_full_utilization_rate: 1582470460,
        max_full_utilization_rate: 32150205761,
        zero_utilization_rate: 158247046,
        rate_half_life: 172_800,
        target_rate_percent: 20 * PERCENT,
    }
}

fn create_pool(
    extension: IDefaultExtensionDispatcher,
    config: TestConfig,
    creator: ContractAddress,
    interest_rate_config: Option<InterestRateConfig>,
) {
    let interest_rate_config = interest_rate_config.unwrap_or(test_interest_rate_config());

    let collateral_asset_params = AssetParams {
        asset: config.collateral_asset.contract_address,
        floor: SCALE / 10_000,
        initial_rate_accumulator: SCALE,
        initial_full_utilization_rate: (1582470460 + 32150205761) / 2,
        max_utilization: SCALE,
        is_legacy: true,
        fee_rate: 0
    };
    let debt_asset_params = AssetParams {
        asset: config.debt_asset.contract_address,
        floor: SCALE / 10_000,
        initial_rate_accumulator: SCALE,
        initial_full_utilization_rate: (1582470460 + 32150205761) / 2,
        max_utilization: SCALE,
        is_legacy: false,
        fee_rate: 0
    };
    let third_asset_params = AssetParams {
        asset: config.third_asset.contract_address,
        floor: SCALE / 10_000,
        initial_rate_accumulator: SCALE,
        initial_full_utilization_rate: (1582470460 + 32150205761) / 2,
        max_utilization: SCALE,
        is_legacy: false,
        fee_rate: 1 * PERCENT
    };

    let collateral_asset_oracle_params = PragmaOracleParams {
        pragma_key: COLL_PRAGMA_KEY,
        timeout: 0,
        number_of_sources: 2,
        start_time_offset: 0,
        time_window: 0,
        aggregation_mode: AggregationMode::Median(())
    };
    let debt_asset_oracle_params = PragmaOracleParams {
        pragma_key: DEBT_PRAGMA_KEY,
        timeout: 0,
        number_of_sources: 2,
        start_time_offset: 0,
        time_window: 0,
        aggregation_mode: AggregationMode::Median(())
    };
    let third_asset_oracle_params = PragmaOracleParams {
        pragma_key: THIRD_PRAGMA_KEY,
        timeout: 0,
        number_of_sources: 2,
        start_time_offset: 0,
        time_window: 0,
        aggregation_mode: AggregationMode::Median(())
    };

    let collateral_asset_v_token_params = VTokenParams { v_token_name: 'Vesu Collateral', v_token_symbol: 'vCOLL' };
    let debt_asset_v_token_params = VTokenParams { v_token_name: 'Vesu Debt', v_token_symbol: 'vDEBT' };
    let third_asset_v_token_params = VTokenParams { v_token_name: 'Vesu Third', v_token_symbol: 'vTHIRD' };

    // create ltv config for collateral and borrow assets
    let max_position_ltv_params_0 = LTVParams {
        collateral_asset_index: 1, debt_asset_index: 0, max_ltv: (80 * PERCENT).try_into().unwrap()
    };
    let max_position_ltv_params_1 = LTVParams {
        collateral_asset_index: 0, debt_asset_index: 1, max_ltv: (80 * PERCENT).try_into().unwrap()
    };
    let max_position_ltv_params_2 = LTVParams {
        collateral_asset_index: 0, debt_asset_index: 2, max_ltv: (85 * PERCENT).try_into().unwrap()
    };
    let max_position_ltv_params_3 = LTVParams {
        collateral_asset_index: 2, debt_asset_index: 1, max_ltv: (85 * PERCENT).try_into().unwrap()
    };

    let liquidation_params_0 = LiquidationParams {
        collateral_asset_index: 0, debt_asset_index: 1, liquidation_factor: 0
    };
    let liquidation_params_1 = LiquidationParams {
        collateral_asset_index: 1, debt_asset_index: 0, liquidation_factor: 0
    };
    let liquidation_params_2 = LiquidationParams {
        collateral_asset_index: 0, debt_asset_index: 2, liquidation_factor: 0
    };
    let liquidation_params_3 = LiquidationParams {
        collateral_asset_index: 2, debt_asset_index: 1, liquidation_factor: 0
    };

    let debt_cap_params_0 = DebtCapParams { collateral_asset_index: 0, debt_asset_index: 1, debt_cap: 0 };
    let debt_cap_params_1 = DebtCapParams { collateral_asset_index: 1, debt_asset_index: 0, debt_cap: 0 };
    let debt_cap_params_2 = DebtCapParams { collateral_asset_index: 0, debt_asset_index: 2, debt_cap: 0 };
    let debt_cap_params_3 = DebtCapParams { collateral_asset_index: 2, debt_asset_index: 1, debt_cap: 0 };

    let shutdown_ltv_params_0 = LTVParams {
        collateral_asset_index: 1, debt_asset_index: 0, max_ltv: (75 * PERCENT).try_into().unwrap()
    };
    let shutdown_ltv_params_1 = LTVParams {
        collateral_asset_index: 0, debt_asset_index: 1, max_ltv: (75 * PERCENT).try_into().unwrap()
    };
    let shutdown_ltv_params_2 = LTVParams {
        collateral_asset_index: 0, debt_asset_index: 2, max_ltv: (75 * PERCENT).try_into().unwrap()
    };
    let shutdown_ltv_params_3 = LTVParams {
        collateral_asset_index: 2, debt_asset_index: 1, max_ltv: (75 * PERCENT).try_into().unwrap()
    };
    let shutdown_ltv_params = array![
        shutdown_ltv_params_0, shutdown_ltv_params_1, shutdown_ltv_params_2, shutdown_ltv_params_3
    ]
        .span();

    let asset_params = array![collateral_asset_params, debt_asset_params, third_asset_params].span();
    let v_token_params = array![collateral_asset_v_token_params, debt_asset_v_token_params, third_asset_v_token_params]
        .span();
    let max_position_ltv_params = array![
        max_position_ltv_params_0, max_position_ltv_params_1, max_position_ltv_params_2, max_position_ltv_params_3
    ]
        .span();
    let interest_rate_configs = array![interest_rate_config, interest_rate_config, interest_rate_config].span();
    let oracle_params = array![collateral_asset_oracle_params, debt_asset_oracle_params, third_asset_oracle_params]
        .span();
    let liquidation_params = array![
        liquidation_params_0, liquidation_params_1, liquidation_params_2, liquidation_params_3
    ]
        .span();
    let debt_caps = array![debt_cap_params_0, debt_cap_params_1, debt_cap_params_2, debt_cap_params_3].span();
    let shutdown_params = ShutdownParams {
        recovery_period: DAY_IN_SECONDS, subscription_period: DAY_IN_SECONDS, ltv_params: shutdown_ltv_params
    };

    prank(CheatTarget::One(extension.contract_address), creator, CheatSpan::TargetCalls(1));
    extension
        .create_pool(
            'DefaultExtensionPO',
            asset_params,
            v_token_params,
            max_position_ltv_params,
            interest_rate_configs,
            oracle_params,
            liquidation_params,
            debt_caps,
            shutdown_params,
            FeeParams { fee_recipient: creator },
            creator
        );
    stop_prank(CheatTarget::One(extension.contract_address));

    let coll_v_token = extension.v_token_for_collateral_asset(config.pool_id, config.collateral_asset.contract_address);
    let debt_v_token = extension.v_token_for_collateral_asset(config.pool_id, config.debt_asset.contract_address);
    let third_v_token = extension.v_token_for_collateral_asset(config.pool_id, config.third_asset.contract_address);

    assert!(coll_v_token != Zeroable::zero(), "vToken not set");
    assert!(debt_v_token != Zeroable::zero(), "vToken not set");
    assert!(third_v_token != Zeroable::zero(), "vToken not set");

    assert!(extension.collateral_asset_for_v_token(config.pool_id, coll_v_token) != Zeroable::zero(), "vToken not set");
    assert!(extension.collateral_asset_for_v_token(config.pool_id, debt_v_token) != Zeroable::zero(), "vToken not set");
    assert!(
        extension.collateral_asset_for_v_token(config.pool_id, third_v_token) != Zeroable::zero(), "vToken not set"
    );

    assert!(extension.pool_name(config.pool_id) == 'DefaultExtensionPO', "pool name not set");
}

fn create_pool_v2(
    extension: IDefaultExtensionCLDispatcher,
    config: TestConfig,
    creator: ContractAddress,
    interest_rate_config: Option<InterestRateConfig>,
) {
    let interest_rate_config = interest_rate_config.unwrap_or(test_interest_rate_config());

    let collateral_asset_params = AssetParams {
        asset: config.collateral_asset.contract_address,
        floor: SCALE / 10_000,
        initial_rate_accumulator: SCALE,
        initial_full_utilization_rate: (1582470460 + 32150205761) / 2,
        max_utilization: SCALE,
        is_legacy: true,
        fee_rate: 0
    };
    let debt_asset_params = AssetParams {
        asset: config.debt_asset.contract_address,
        floor: SCALE / 10_000,
        initial_rate_accumulator: SCALE,
        initial_full_utilization_rate: (1582470460 + 32150205761) / 2,
        max_utilization: SCALE,
        is_legacy: false,
        fee_rate: 0
    };
    let third_asset_params = AssetParams {
        asset: config.third_asset.contract_address,
        floor: SCALE / 10_000,
        initial_rate_accumulator: SCALE,
        initial_full_utilization_rate: (1582470460 + 32150205761) / 2,
        max_utilization: SCALE,
        is_legacy: false,
        fee_rate: 1 * PERCENT
    };

    let class = declare("MockChainlinkAggregator");
    let calldata = array![];
    let collateral_mock_oracle = IMockChainlinkAggregatorDispatcher {
        contract_address: class.deploy(@calldata).unwrap()
    };
    let debt_mock_oracle = IMockChainlinkAggregatorDispatcher { contract_address: class.deploy(@calldata).unwrap() };
    let third_mock_oracle = IMockChainlinkAggregatorDispatcher { contract_address: class.deploy(@calldata).unwrap() };

    let collateral_asset_oracle_params = ChainlinkOracleParams {
        aggregator: collateral_mock_oracle.contract_address, timeout: 0
    };
    let debt_asset_oracle_params = ChainlinkOracleParams { aggregator: debt_mock_oracle.contract_address, timeout: 0 };
    let third_asset_oracle_params = ChainlinkOracleParams {
        aggregator: third_mock_oracle.contract_address, timeout: 0
    };

    let collateral_asset_v_token_params = VTokenParams { v_token_name: 'Vesu Collateral', v_token_symbol: 'vCOLL' };
    let debt_asset_v_token_params = VTokenParams { v_token_name: 'Vesu Debt', v_token_symbol: 'vDEBT' };
    let third_asset_v_token_params = VTokenParams { v_token_name: 'Vesu Third', v_token_symbol: 'vTHIRD' };

    // create ltv config for collateral and borrow assets
    let max_position_ltv_params_0 = LTVParams {
        collateral_asset_index: 1, debt_asset_index: 0, max_ltv: (80 * PERCENT).try_into().unwrap()
    };
    let max_position_ltv_params_1 = LTVParams {
        collateral_asset_index: 0, debt_asset_index: 1, max_ltv: (80 * PERCENT).try_into().unwrap()
    };
    let max_position_ltv_params_2 = LTVParams {
        collateral_asset_index: 0, debt_asset_index: 2, max_ltv: (85 * PERCENT).try_into().unwrap()
    };
    let max_position_ltv_params_3 = LTVParams {
        collateral_asset_index: 2, debt_asset_index: 1, max_ltv: (85 * PERCENT).try_into().unwrap()
    };

    let liquidation_params_0 = LiquidationParams {
        collateral_asset_index: 0, debt_asset_index: 1, liquidation_factor: 0
    };
    let liquidation_params_1 = LiquidationParams {
        collateral_asset_index: 1, debt_asset_index: 0, liquidation_factor: 0
    };
    let liquidation_params_2 = LiquidationParams {
        collateral_asset_index: 0, debt_asset_index: 2, liquidation_factor: 0
    };
    let liquidation_params_3 = LiquidationParams {
        collateral_asset_index: 2, debt_asset_index: 1, liquidation_factor: 0
    };

    let debt_cap_params_0 = DebtCapParams { collateral_asset_index: 0, debt_asset_index: 1, debt_cap: 0 };
    let debt_cap_params_1 = DebtCapParams { collateral_asset_index: 1, debt_asset_index: 0, debt_cap: 0 };
    let debt_cap_params_2 = DebtCapParams { collateral_asset_index: 0, debt_asset_index: 2, debt_cap: 0 };
    let debt_cap_params_3 = DebtCapParams { collateral_asset_index: 2, debt_asset_index: 1, debt_cap: 0 };

    let shutdown_ltv_params_0 = LTVParams {
        collateral_asset_index: 1, debt_asset_index: 0, max_ltv: (75 * PERCENT).try_into().unwrap()
    };
    let shutdown_ltv_params_1 = LTVParams {
        collateral_asset_index: 0, debt_asset_index: 1, max_ltv: (75 * PERCENT).try_into().unwrap()
    };
    let shutdown_ltv_params_2 = LTVParams {
        collateral_asset_index: 0, debt_asset_index: 2, max_ltv: (75 * PERCENT).try_into().unwrap()
    };
    let shutdown_ltv_params_3 = LTVParams {
        collateral_asset_index: 2, debt_asset_index: 1, max_ltv: (75 * PERCENT).try_into().unwrap()
    };
    let shutdown_ltv_params = array![
        shutdown_ltv_params_0, shutdown_ltv_params_1, shutdown_ltv_params_2, shutdown_ltv_params_3
    ]
        .span();

    let asset_params = array![collateral_asset_params, debt_asset_params, third_asset_params].span();
    let v_token_params = array![collateral_asset_v_token_params, debt_asset_v_token_params, third_asset_v_token_params]
        .span();
    let max_position_ltv_params = array![
        max_position_ltv_params_0, max_position_ltv_params_1, max_position_ltv_params_2, max_position_ltv_params_3
    ]
        .span();
    let interest_rate_configs = array![interest_rate_config, interest_rate_config, interest_rate_config].span();
    let chainlink_oracle_params = array![
        collateral_asset_oracle_params, debt_asset_oracle_params, third_asset_oracle_params
    ]
        .span();
    let liquidation_params = array![
        liquidation_params_0, liquidation_params_1, liquidation_params_2, liquidation_params_3
    ]
        .span();
    let debt_caps = array![debt_cap_params_0, debt_cap_params_1, debt_cap_params_2, debt_cap_params_3].span();
    let shutdown_params = ShutdownParams {
        recovery_period: DAY_IN_SECONDS, subscription_period: DAY_IN_SECONDS, ltv_params: shutdown_ltv_params
    };

    prank(CheatTarget::One(extension.contract_address), creator, CheatSpan::TargetCalls(1));
    extension
        .create_pool(
            'DefaultExtensionCL',
            asset_params,
            v_token_params,
            max_position_ltv_params,
            interest_rate_configs,
            chainlink_oracle_params,
            liquidation_params,
            debt_caps,
            shutdown_params,
            FeeParams { fee_recipient: creator },
            creator
        );
    stop_prank(CheatTarget::One(extension.contract_address));

    let coll_v_token = extension
        .v_token_for_collateral_asset(config.pool_id_v2, config.collateral_asset.contract_address);
    let debt_v_token = extension.v_token_for_collateral_asset(config.pool_id_v2, config.debt_asset.contract_address);
    let third_v_token = extension.v_token_for_collateral_asset(config.pool_id_v2, config.third_asset.contract_address);

    assert!(coll_v_token != Zeroable::zero(), "vToken not set");
    assert!(debt_v_token != Zeroable::zero(), "vToken not set");
    assert!(third_v_token != Zeroable::zero(), "vToken not set");

    assert!(
        extension.collateral_asset_for_v_token(config.pool_id_v2, coll_v_token) != Zeroable::zero(), "vToken not set"
    );
    assert!(
        extension.collateral_asset_for_v_token(config.pool_id_v2, debt_v_token) != Zeroable::zero(), "vToken not set"
    );
    assert!(
        extension.collateral_asset_for_v_token(config.pool_id_v2, third_v_token) != Zeroable::zero(), "vToken not set"
    );

    assert!(extension.pool_name(config.pool_id_v2) == 'DefaultExtensionCL', "pool name not set");
}

fn create_pool_v3(
    extension: IDefaultExtensionEKDispatcher,
    config: TestConfigV3,
    creator: ContractAddress,
    interest_rate_config: Option<InterestRateConfig>,
) {
    let interest_rate_config = interest_rate_config.unwrap_or(test_interest_rate_config());

    let collateral_asset_params = AssetParams {
        asset: config.collateral_asset.contract_address,
        floor: SCALE / 10_000,
        initial_rate_accumulator: SCALE,
        initial_full_utilization_rate: (1582470460 + 32150205761) / 2,
        max_utilization: SCALE,
        is_legacy: true,
        fee_rate: 0
    };
    let debt_asset_params = AssetParams {
        asset: config.debt_asset.contract_address,
        floor: SCALE / 10_000,
        initial_rate_accumulator: SCALE,
        initial_full_utilization_rate: (1582470460 + 32150205761) / 2,
        max_utilization: SCALE,
        is_legacy: false,
        fee_rate: 0
    };
    let third_asset_params = AssetParams {
        asset: config.third_asset.contract_address,
        floor: SCALE / 10_000,
        initial_rate_accumulator: SCALE,
        initial_full_utilization_rate: (1582470460 + 32150205761) / 2,
        max_utilization: SCALE,
        is_legacy: false,
        fee_rate: 1 * PERCENT
    };

    let oracle_params = EkuboOracleParams { period: EKUBO_TWAP_PERIOD };

    let collateral_asset_v_token_params = VTokenParams { v_token_name: 'Vesu Collateral', v_token_symbol: 'vCOLL' };
    let debt_asset_v_token_params = VTokenParams { v_token_name: 'Vesu Debt', v_token_symbol: 'vDEBT' };
    let third_asset_v_token_params = VTokenParams { v_token_name: 'Vesu Third', v_token_symbol: 'vTHIRD' };

    // create ltv config for collateral and borrow assets
    let max_position_ltv_params_0 = LTVParams {
        collateral_asset_index: 1, debt_asset_index: 0, max_ltv: (80 * PERCENT).try_into().unwrap()
    };
    let max_position_ltv_params_1 = LTVParams {
        collateral_asset_index: 0, debt_asset_index: 1, max_ltv: (80 * PERCENT).try_into().unwrap()
    };
    let max_position_ltv_params_2 = LTVParams {
        collateral_asset_index: 0, debt_asset_index: 2, max_ltv: (85 * PERCENT).try_into().unwrap()
    };
    let max_position_ltv_params_3 = LTVParams {
        collateral_asset_index: 2, debt_asset_index: 1, max_ltv: (85 * PERCENT).try_into().unwrap()
    };

    let liquidation_params_0 = LiquidationParams {
        collateral_asset_index: 0, debt_asset_index: 1, liquidation_factor: 0
    };
    let liquidation_params_1 = LiquidationParams {
        collateral_asset_index: 1, debt_asset_index: 0, liquidation_factor: 0
    };
    let liquidation_params_2 = LiquidationParams {
        collateral_asset_index: 0, debt_asset_index: 2, liquidation_factor: 0
    };
    let liquidation_params_3 = LiquidationParams {
        collateral_asset_index: 2, debt_asset_index: 1, liquidation_factor: 0
    };

    let shutdown_ltv_params_0 = LTVParams {
        collateral_asset_index: 1, debt_asset_index: 0, max_ltv: (75 * PERCENT).try_into().unwrap()
    };
    let shutdown_ltv_params_1 = LTVParams {
        collateral_asset_index: 0, debt_asset_index: 1, max_ltv: (75 * PERCENT).try_into().unwrap()
    };
    let shutdown_ltv_params_2 = LTVParams {
        collateral_asset_index: 0, debt_asset_index: 2, max_ltv: (75 * PERCENT).try_into().unwrap()
    };
    let shutdown_ltv_params_3 = LTVParams {
        collateral_asset_index: 2, debt_asset_index: 1, max_ltv: (75 * PERCENT).try_into().unwrap()
    };
    let shutdown_ltv_params = array![
        shutdown_ltv_params_0, shutdown_ltv_params_1, shutdown_ltv_params_2, shutdown_ltv_params_3
    ]
        .span();

    let asset_params = array![collateral_asset_params, debt_asset_params, third_asset_params].span();
    let v_token_params = array![collateral_asset_v_token_params, debt_asset_v_token_params, third_asset_v_token_params]
        .span();
    let max_position_ltv_params = array![
        max_position_ltv_params_0, max_position_ltv_params_1, max_position_ltv_params_2, max_position_ltv_params_3
    ]
        .span();
    let interest_rate_configs = array![interest_rate_config, interest_rate_config, interest_rate_config].span();
    let ekubo_oracle_params = array![oracle_params, oracle_params, oracle_params].span();
    let liquidation_params = array![
        liquidation_params_0, liquidation_params_1, liquidation_params_2, liquidation_params_3
    ]
        .span();
    let shutdown_params = ShutdownParams {
        recovery_period: DAY_IN_SECONDS, subscription_period: DAY_IN_SECONDS, ltv_params: shutdown_ltv_params
    };

    start_prank(CheatTarget::One(extension.contract_address), creator);
    extension
        .create_pool(
            asset_params,
            v_token_params,
            max_position_ltv_params,
            interest_rate_configs,
            ekubo_oracle_params,
            liquidation_params,
            shutdown_params,
            FeeParams { fee_recipient: creator },
            creator
        );
    stop_prank(CheatTarget::One(extension.contract_address));

    let coll_v_token = extension
        .v_token_for_collateral_asset(config.pool_id_v3, config.collateral_asset.contract_address);
    let debt_v_token = extension.v_token_for_collateral_asset(config.pool_id_v3, config.debt_asset.contract_address);
    let third_v_token = extension.v_token_for_collateral_asset(config.pool_id_v3, config.third_asset.contract_address);

    assert!(coll_v_token != Zeroable::zero(), "vToken not set");
    assert!(debt_v_token != Zeroable::zero(), "vToken not set");
    assert!(third_v_token != Zeroable::zero(), "vToken not set");

    assert!(
        extension.collateral_asset_for_v_token(config.pool_id_v3, coll_v_token) != Zeroable::zero(), "vToken not set"
    );
    assert!(
        extension.collateral_asset_for_v_token(config.pool_id_v3, debt_v_token) != Zeroable::zero(), "vToken not set"
    );
    assert!(
        extension.collateral_asset_for_v_token(config.pool_id_v3, third_v_token) != Zeroable::zero(), "vToken not set"
    );
}

fn setup_pool(
    oracle_address: ContractAddress,
    collateral_address: ContractAddress,
    debt_address: ContractAddress,
    third_address: ContractAddress,
    fund_borrower: bool,
    interest_rate_config: Option<InterestRateConfig>,
) -> (ISingletonDispatcher, IDefaultExtensionDispatcher, TestConfig, Users, LendingTerms) {
    let Env { singleton, extension, config, users, .. } = setup_env(
        oracle_address, collateral_address, debt_address, third_address
    );

    create_pool(extension, config, users.creator, interest_rate_config);

    let TestConfig { pool_id,
    collateral_asset,
    debt_asset,
    third_asset,
    collateral_scale,
    debt_scale,
    third_scale,
    .. } =
        config;

    // lending terms
    let liquidity_to_deposit = debt_scale;
    let liquidity_to_deposit_third = third_scale;
    let collateral_to_deposit = collateral_scale;
    let debt_to_draw = debt_scale / 2; // 50% LTV
    let (asset_config, _) = singleton.asset_config_unsafe(pool_id, debt_asset.contract_address);
    let rate_accumulator = asset_config.last_rate_accumulator;
    let nominal_debt_to_draw = singleton.calculate_nominal_debt(debt_to_draw.into(), rate_accumulator, debt_scale);

    let terms = LendingTerms {
        liquidity_to_deposit,
        collateral_to_deposit,
        debt_to_draw,
        rate_accumulator,
        nominal_debt_to_draw,
        liquidity_to_deposit_third
    };

    // fund borrower with collateral
    if fund_borrower {
        start_prank(CheatTarget::One(collateral_asset.contract_address), users.lender);
        collateral_asset.transfer(users.borrower, collateral_to_deposit * 2);
        stop_prank(CheatTarget::One(collateral_asset.contract_address));
    }

    start_prank(CheatTarget::One(extension.contract_address), users.creator);
    extension.set_asset_parameter(pool_id, collateral_asset.contract_address, 'floor', 0);
    extension.set_asset_parameter(pool_id, debt_asset.contract_address, 'floor', 0);
    extension.set_asset_parameter(pool_id, third_asset.contract_address, 'floor', 0);
    stop_prank(CheatTarget::One(extension.contract_address));

    start_prank(CheatTarget::One(extension.contract_address), users.creator);
    extension.set_asset_parameter(pool_id, collateral_asset.contract_address, 'floor', SCALE / 10_000);
    extension.set_asset_parameter(pool_id, debt_asset.contract_address, 'floor', SCALE / 10_000);
    extension.set_asset_parameter(pool_id, third_asset.contract_address, 'floor', SCALE / 10_000);
    stop_prank(CheatTarget::One(extension.contract_address));

    (singleton, extension, config, users, terms)
}

fn setup() -> (ISingletonDispatcher, IDefaultExtensionDispatcher, TestConfig, Users, LendingTerms) {
    setup_pool(Zeroable::zero(), Zeroable::zero(), Zeroable::zero(), Zeroable::zero(), true, Option::None)
}<|MERGE_RESOLUTION|>--- conflicted
+++ resolved
@@ -20,18 +20,13 @@
     },
     vendor::ekubo::construct_oracle_pool_key,
     vendor::erc20::{ERC20ABIDispatcher as IERC20Dispatcher, ERC20ABIDispatcherTrait}, math::{pow_10},
-<<<<<<< HEAD
-    vendor::pragma::{IPragmaABIDispatcher, IPragmaABIDispatcherTrait},
+    vendor::pragma::{IPragmaABIDispatcher, IPragmaABIDispatcherTrait, AggregationMode},
     test::mock_ekubo_core::{IMockEkuboCoreDispatcher, IMockEkuboCoreDispatcherTrait},
     test::mock_ekubo_oracle::{IMockEkuboOracleDispatcher, IMockEkuboOracleDispatcherTrait},
-    test::mock_oracle::{IMockPragmaOracleDispatcher, IMockPragmaOracleDispatcherTrait},
-=======
-    vendor::pragma::{IPragmaABIDispatcher, IPragmaABIDispatcherTrait, AggregationMode},
     test::mock_oracle::{
         IMockPragmaOracleDispatcher, IMockPragmaOracleDispatcherTrait, IMockPragmaSummaryDispatcher,
         IMockPragmaSummaryDispatcherTrait
     },
->>>>>>> 78cf26dd
     test::mock_chainlink_aggregator::{IMockChainlinkAggregatorDispatcher, IMockChainlinkAggregatorDispatcherTrait}
 };
 
@@ -316,6 +311,17 @@
         env.v_token_class_hash.into()
     ];
     let extension_v3 = IDefaultExtensionEKDispatcher { contract_address: deploy_with_args("DefaultExtensionEK", args) };
+
+    // approve Extension and ExtensionV2 to transfer assets on behalf of creator
+    start_prank(CheatTarget::One(collateral_asset.contract_address), env.users.creator);
+    collateral_asset.approve(extension_v3.contract_address, integer::BoundedInt::max());
+    stop_prank(CheatTarget::One(collateral_asset.contract_address));
+    start_prank(CheatTarget::One(debt_asset.contract_address), env.users.creator);
+    debt_asset.approve(extension_v3.contract_address, integer::BoundedInt::max());
+    stop_prank(CheatTarget::One(debt_asset.contract_address));
+    start_prank(CheatTarget::One(third_asset.contract_address), env.users.creator);
+    third_asset.approve(extension_v3.contract_address, integer::BoundedInt::max());
+    stop_prank(CheatTarget::One(third_asset.contract_address));
 
     let debt_asset_pool_key = construct_oracle_pool_key(
         debt_asset.contract_address, quote_asset.contract_address, mock_ekubo_oracle.contract_address
@@ -777,6 +783,11 @@
         collateral_asset_index: 2, debt_asset_index: 1, liquidation_factor: 0
     };
 
+    let debt_cap_params_0 = DebtCapParams { collateral_asset_index: 0, debt_asset_index: 1, debt_cap: 0 };
+    let debt_cap_params_1 = DebtCapParams { collateral_asset_index: 1, debt_asset_index: 0, debt_cap: 0 };
+    let debt_cap_params_2 = DebtCapParams { collateral_asset_index: 0, debt_asset_index: 2, debt_cap: 0 };
+    let debt_cap_params_3 = DebtCapParams { collateral_asset_index: 2, debt_asset_index: 1, debt_cap: 0 };
+
     let shutdown_ltv_params_0 = LTVParams {
         collateral_asset_index: 1, debt_asset_index: 0, max_ltv: (75 * PERCENT).try_into().unwrap()
     };
@@ -807,19 +818,22 @@
         liquidation_params_0, liquidation_params_1, liquidation_params_2, liquidation_params_3
     ]
         .span();
+    let debt_caps = array![debt_cap_params_0, debt_cap_params_1, debt_cap_params_2, debt_cap_params_3].span();
     let shutdown_params = ShutdownParams {
         recovery_period: DAY_IN_SECONDS, subscription_period: DAY_IN_SECONDS, ltv_params: shutdown_ltv_params
     };
 
-    start_prank(CheatTarget::One(extension.contract_address), creator);
+    prank(CheatTarget::One(extension.contract_address), creator, CheatSpan::TargetCalls(1));
     extension
         .create_pool(
+            'DefaultExtensionEK',
             asset_params,
             v_token_params,
             max_position_ltv_params,
             interest_rate_configs,
             ekubo_oracle_params,
             liquidation_params,
+            debt_caps,
             shutdown_params,
             FeeParams { fee_recipient: creator },
             creator
@@ -844,6 +858,8 @@
     assert!(
         extension.collateral_asset_for_v_token(config.pool_id_v3, third_v_token) != Zeroable::zero(), "vToken not set"
     );
+
+    assert!(extension.pool_name(config.pool_id_v3) == 'DefaultExtensionEK', "pool name not set");
 }
 
 fn setup_pool(
